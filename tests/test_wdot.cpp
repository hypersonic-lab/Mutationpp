--- conflicted
+++ resolved
@@ -1,9 +1,5 @@
 /*
-<<<<<<< HEAD
- * Copyright 2014 - 2017 von Karman Institute for Fluid Dynamics (VKI)
-=======
  * Copyright 2014-2017 von Karman Institute for Fluid Dynamics (VKI)
->>>>>>> 511f732e
  *
  * This file is part of MUlticomponent Thermodynamic And Transport
  * properties for IONized gases in C++ (Mutation++) software package.
